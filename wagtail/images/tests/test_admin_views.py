--- conflicted
+++ resolved
@@ -11,11 +11,7 @@
 from wagtail.core.models import Collection, GroupCollectionPermission
 from wagtail.images.models import UploadedImage
 from wagtail.images.views.serve import generate_signature
-<<<<<<< HEAD
 from wagtail.tests.testapp.models import CustomImage, CustomImageWithAuthor
-=======
-from wagtail.tests.testapp.models import CustomImage
->>>>>>> 2658511c
 from wagtail.tests.utils import WagtailTestUtils
 
 from .utils import Image, get_test_image_file
@@ -640,7 +636,7 @@
         self.assertTemplateUsed(response, 'wagtailimages/chooser/chooser.html')
 
         # custom form fields should be present
-        self.assertIn('name="fancy_caption"', response_json['html'])
+        self.assertIn('name="image-chooser-upload-fancy_caption"', response_json['html'])
 
         # form media imports should appear on the page
         self.assertIn('wagtailadmin/js/draftail.js', response_json['html'])
@@ -1205,12 +1201,9 @@
         self.assertEqual(response.status_code, 200)
         self.assertTemplateUsed(response, 'wagtailimages/multiple/add.html')
 
-<<<<<<< HEAD
-=======
         # response should include form media for the image edit form
         self.assertContains(response, 'wagtailadmin/js/draftail.js')
 
->>>>>>> 2658511c
     def test_add_post(self):
         """
         This tests that a POST request to the add view saves the image and returns an edit form
@@ -1235,14 +1228,15 @@
         self.assertEqual(response.context['form'].initial['title'], 'test.png')
         self.assertIn('caption', response.context['form'].fields)
         self.assertNotIn('not_editable_field', response.context['form'].fields)
-<<<<<<< HEAD
         self.assertEqual(response.context['edit_action'], '/admin/images/multiple/%d/' % response.context['image'].id)
         self.assertEqual(response.context['delete_action'], '/admin/images/multiple/%d/delete/' % response.context['image'].id)
 
         # Check JSON
         response_json = json.loads(response.content.decode())
+        self.assertIn('image_id', response_json)
         self.assertIn('form', response_json)
         self.assertIn('success', response_json)
+        self.assertEqual(response_json['image_id'], response.context['image'].id)
         self.assertTrue(response_json['success'])
 
     def test_add_post_badfile(self):
@@ -1268,17 +1262,6 @@
             response_json['error_message'], "Not a supported image format. Supported formats: GIF, JPEG, PNG."
         )
 
-=======
-
-        # Check JSON
-        response_json = json.loads(response.content.decode())
-        self.assertIn('image_id', response_json)
-        self.assertIn('form', response_json)
-        self.assertIn('success', response_json)
-        self.assertEqual(response_json['image_id'], response.context['image'].id)
-        self.assertTrue(response_json['success'])
-
->>>>>>> 2658511c
     def test_edit_post(self):
         """
         This tests that a POST request to the edit view edits the image
@@ -1286,11 +1269,7 @@
         # Send request
         response = self.client.post(reverse('wagtailimages:edit_multiple', args=(self.image.id, )), {
             ('image-%d-title' % self.image.id): "New title!",
-<<<<<<< HEAD
             ('image-%d-tags' % self.image.id): "footwear, dystopia",
-=======
-            ('image-%d-tags' % self.image.id): "",
->>>>>>> 2658511c
             ('image-%d-caption' % self.image.id): "a boot stamping on a human face, forever",
         }, HTTP_X_REQUESTED_WITH='XMLHttpRequest')
 
@@ -1310,10 +1289,7 @@
         new_image = CustomImage.objects.get(id=self.image.id)
         self.assertEqual(new_image.title, "New title!")
         self.assertEqual(new_image.caption, "a boot stamping on a human face, forever")
-<<<<<<< HEAD
         self.assertIn('footwear', new_image.tags.names())
-=======
->>>>>>> 2658511c
 
     def test_delete_post(self):
         """
@@ -1342,7 +1318,6 @@
         self.assertEqual(CustomImage.objects.filter(id=self.image.id).count(), 0)
 
 
-<<<<<<< HEAD
 @override_settings(WAGTAILIMAGES_IMAGE_MODEL='tests.CustomImageWithAuthor')
 class TestMultipleImageUploaderWithCustomRequiredFields(TestCase, WagtailTestUtils):
     """
@@ -1533,8 +1508,6 @@
         self.assertTrue(response_json['success'])
 
 
-=======
->>>>>>> 2658511c
 class TestURLGeneratorView(TestCase, WagtailTestUtils):
     def setUp(self):
         # Create an image for running tests on
